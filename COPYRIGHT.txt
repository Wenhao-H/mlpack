Format: http://www.debian.org/doc/packaging-manuals/copyright-format/1.0/
Upstream-Name: mlpack
Upstream-Contact: Ryan Curtin <ryan@ratml.org>
Source:
  http://www.mlpack.org/
  git://github.com/mlpack/mlpack.git

Files: *
Copyright:
  Copyright 2008-2018, Ryan Curtin <ryan@ratml.org>
  Copyright 2008-2013, Bill March <march@gatech.edu>
  Copyright 2008-2012, Dongryeol Lee <dongryel@cc.gatech.edu>
  Copyright 2008-2013, Nishant Mehta <niche@cc.gatech.edu>
  Copyright 2008-2013, Parikshit Ram <p.ram@gatech.edu>
  Copyright 2010-2012, James Cline <james.cline@gatech.edu>
  Copyright 2010-2013, Sterling Peet <sterling.peet@gatech.edu>
  Copyright 2011-2012, Matthew Amidon <mamidon@gatech.edu>
  Copyright 2011-2012, Neil Slagle <npslagle@gmail.com>
  Copyright 2011, Ajinkya Kale <kaleajinkya@gmail.com>
  Copyright 2011, Vlad Grantcharov <vlad321@gatech.edu>
  Copyright 2011, Noah Kauffman <notoriousnoah@gmail.com>
  Copyright 2012, Rajendran Mohan <rmohan88@gatech.edu>
  Copyright 2012, Trironk Kiatkungwanglai <trironk@gmail.com>
  Copyright 2012, Patrick Mason <patrick.s.mason@gmail.com>
  Copyright 2013-2018, Marcus Edel <marcus.edel@fu-berlin.de>
  Copyright 2013, Mudit Raj Gupta <mudit.raaj.gupta@gmail.com>
  Copyright 2013, Sumedh Ghaisas <sumedhghaisas@gmail.com>
  Copyright 2014, Michael Fox <michaelfox99@gmail.com>
  Copyright 2014, Ryan Birmingham <birm@gatech.edu>
  Copyright 2014, Siddharth Agrawal <siddharth.950@gmail.com>
  Copyright 2014, Saheb Motiani <saheb210692@gmail.com>
  Copyright 2014, Yash Vadalia <yashdv@gmail.com>
  Copyright 2014, Abhishek Laddha <laddhaabhishek11@gmail.com>
  Copyright 2014, Vahab Akbarzadeh <v.akbarzadeh@gmail.com>
  Copyright 2014, Andrew Wells <andrewmw94@gmail.com>
  Copyright 2014, Zhihao Lou <lzh1984@gmail.com>
  Copyright 2014, Udit Saxena <saxenda.udit@gmail.com>
  Copyright 2014-2015, Stephen Tu <tu.stephenl@gmail.com>
  Copyright 2014-2015, Jaskaran Singh <jaskaranvirdi@ymail.com>
  Copyright 2015&2017, Shangtong Zhang <zhangshangtong.cpp@gmail.com>
  Copyright 2015, Hritik Jain <hritik.jain.cse13@itbhu.ac.in>
  Copyright 2015, Vladimir Glazachev <glazachev.vladimir@gmail.com>
  Copyright 2015, QiaoAn Chen <kazenoyumechen@gmail.com>
  Copyright 2015, Janzen Brewer <jahabrewer@gmail.com>
  Copyright 2015, Trung Dinh <dinhanhtrung@gmail.com>
  Copyright 2015-2017, Tham Ngap Wei <thamngapwei@gmail.com>
  Copyright 2015, Grzegorz Krajewski <krajekg@gmail.com>
  Copyright 2015, Joseph Mariadassou <joe.mariadassou@gmail.com>
  Copyright 2015, Pavel Zhigulin <pashaworking@gmail.com>
  Copyright 2016, Andy Fang <AndyFang.DZ@gmail.com>
  Copyright 2016, Barak Pearlmutter <barak+git@pearlmutter.net>
  Copyright 2016, Ivari Horm <ivari@risk.ee>
  Copyright 2016, Dhawal Arora <d.p.arora1@gmail.com>
  Copyright 2016, Alexander Leinoff <alexander-leinoff@uiowa.edu>
  Copyright 2016, Palash Ahuja <abhor902@gmail.com>
  Copyright 2016, Yannis Mentekidis <mentekid@gmail.com>
  Copyright 2016, Ranjan Mondal <ranjan.rev@gmail.com>
  Copyright 2016, Mikhail Lozhnikov <lozhnikovma@gmail.com>
  Copyright 2016, Marcos Pividori <marcos.pividori@gmail.com>
  Copyright 2016, Keon Kim <kwk236@gmail.com>
  Copyright 2016, Nilay Jain <nilayjain13@gmail.com>
  Copyright 2016, Peter Lehner <peter.lehner@dlr.de>
  Copyright 2016, Anuraj Kanodia <akanuraj200@gmail.com>
  Copyright 2016, Ivan Georgiev <ivan@jonan.info>
  Copyright 2016, Shikhar Bhardwaj <shikharbhardwaj68@gmail.com>
  Copyright 2016, Yashu Seth <yashuseth2503@gmail.com>
  Copyright 2016, Mike Izbicki <mike@izbicki.me>
  Copyright 2017, Sudhanshu Ranjan <sranjan.sud@gmail.com>
  Copyright 2017, Piyush Jaiswal <piyush.jaiswal@st.niituniversity.in>
  Copyright 2017, Dinesh Raj <dinu.iota@gmail.com>
  Copyright 2017, Vivek Pal <vivekpal.dtu@gmail.com>
  Copyright 2017, Prasanna Patil <prasannapatil08@gmail.com>
  Copyright 2017, Lakshya Agrawal <zeeshan.lakshya@gmail.com>
  Copyright 2017, Praveen Ch <chvsp972911@gmail.com>
  Copyright 2017, Kirill Mishchenko <ki.mishchenko@gmail.com>
  Copyright 2017, Abhinav Moudgil <abhinavmoudgil95@gmail.com>
  Copyright 2017, Thyrix Yang <thyrixyang@gmail.com>
  Copyright 2017, Sagar B Hathwar <sagarbhathwar@gmail.com>
  Copyright 2017, Nishanth Hegde <hegde.nishanth@gmail.com>
  Copyright 2017, Parminder Singh <parmsingh101@gmail.com>
  Copyright 2017, CodeAi <benjamin.bales@assrc.us>
  Copyright 2017, Franciszek Stokowacki <franek.stokowacki@gmail.com>
  Copyright 2017, Samikshya Chand <samikshya289@gmail.com>
  Copyright 2017, N Rajiv Vaidyanathan <rajivvaidyanathan4@gmail.com>
  Copyright 2017, Kartik Nighania <kartiknighania@gmail.com>
  Copyright 2017-2018, Eugene Freyman <evg.freyman@gmail.com>
  Copyright 2017, Manish Kumar <manish887kr@gmail.com>
  Copyright 2017, Haritha Sreedharan Nair <haritha1313@gmail.com>
  Copyright 2017&2018, Sourabh Varshney <sourabhvarshney111@gmail.com>
  Copyright 2018, Projyal Dev <projyal@gmail.com>
  Copyright 2018, Nikhil Goel <nikhilgoel199797@gmail.com>
  Copyright 2018, Shikhar Jaiswal <jaiswalshikhar87@gmail.com>
  Copyright 2018, B Kartheek Reddy <bkartheekreddy@gmail.com>
<<<<<<< HEAD
  Copyright 2018, Atharva Khandait <akhandait45@gmail.com>
  Copyright 2018, Wenhao Huang <wenhao.huang.work@gmail.com>
=======
  Copyright 2018, Roberto Hueso <robertohueso96@gmail.com>
>>>>>>> 4f26a126

License: BSD-3-clause
  All rights reserved.
  .
  Redistribution and use of mlpack in source and binary forms, with or without
  modification, are permitted provided that the following conditions are met:
  .
  1. Redistributions of source code must retain the above copyright notice, this
  list of conditions and the following disclaimer.
  .
  2. Redistributions in binary form must reproduce the above copyright notice,
  this list of conditions and the following disclaimer in the documentation and/or
  other materials provided with the distribution.
  .
  3. Neither the name of the copyright holder nor the names of its contributors
  may be used to endorse or promote products derived from this software without
  specific prior written permission.
  .
  THIS SOFTWARE IS PROVIDED BY THE COPYRIGHT HOLDERS AND CONTRIBUTORS "AS IS" AND
  ANY EXPRESS OR IMPLIED WARRANTIES, INCLUDING, BUT NOT LIMITED TO, THE IMPLIED
  WARRANTIES OF MERCHANTABILITY AND FITNESS FOR A PARTICULAR PURPOSE ARE
  DISCLAIMED. IN NO EVENT SHALL THE COPYRIGHT HOLDER OR CONTRIBUTORS BE LIABLE FOR
  ANY DIRECT, INDIRECT, INCIDENTAL, SPECIAL, EXEMPLARY, OR CONSEQUENTIAL DAMAGES
  (INCLUDING, BUT NOT LIMITED TO, PROCUREMENT OF SUBSTITUTE GOODS OR SERVICES;
  LOSS OF USE, DATA, OR PROFITS; OR BUSINESS INTERRUPTION) HOWEVER CAUSED AND ON
  ANY THEORY OF LIABILITY, WHETHER IN CONTRACT, STRICT LIABILITY, OR TORT
  (INCLUDING NEGLIGENCE OR OTHERWISE) ARISING IN ANY WAY OUT OF THE USE OF THIS
  SOFTWARE, EVEN IF ADVISED OF THE POSSIBILITY OF SUCH DAMAGE.<|MERGE_RESOLUTION|>--- conflicted
+++ resolved
@@ -91,12 +91,9 @@
   Copyright 2018, Nikhil Goel <nikhilgoel199797@gmail.com>
   Copyright 2018, Shikhar Jaiswal <jaiswalshikhar87@gmail.com>
   Copyright 2018, B Kartheek Reddy <bkartheekreddy@gmail.com>
-<<<<<<< HEAD
   Copyright 2018, Atharva Khandait <akhandait45@gmail.com>
   Copyright 2018, Wenhao Huang <wenhao.huang.work@gmail.com>
-=======
   Copyright 2018, Roberto Hueso <robertohueso96@gmail.com>
->>>>>>> 4f26a126
 
 License: BSD-3-clause
   All rights reserved.
