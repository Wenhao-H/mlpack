/**
 * @file knn_main.cpp
 * @author Ryan Curtin
 *
 * Implementation of the AllkNN executable.  Allows some number of standard
 * options.
 */
#include <mlpack/core.hpp>
#include <mlpack/core/tree/cover_tree.hpp>

#include <string>
#include <fstream>
#include <iostream>

#include "neighbor_search.hpp"
#include "unmap.hpp"
#include "ns_model.hpp"

using namespace std;
using namespace mlpack;
using namespace mlpack::neighbor;
using namespace mlpack::tree;
using namespace mlpack::metric;

// Information about the program itself.
PROGRAM_INFO("k-Nearest-Neighbors",
    "This program will calculate the k-nearest-neighbors of a set of "
    "points using kd-trees or cover trees (cover tree support is experimental "
    "and may be slow). You may specify a separate set of "
    "reference points and query points, or just a reference set which will be "
    "used as both the reference and query set."
    "\n\n"
    "For example, the following will calculate the 5 nearest neighbors of each"
    "point in 'input.csv' and store the distances in 'distances.csv' and the "
    "neighbors in the file 'neighbors.csv':"
    "\n\n"
    "$ mlpack_knn --k=5 --reference_file=input.csv "
    "--distances_file=distances.csv\n --neighbors_file=neighbors.csv"
    "\n\n"
    "The output files are organized such that row i and column j in the "
    "neighbors output file corresponds to the index of the point in the "
    "reference set which is the i'th nearest neighbor from the point in the "
    "query set with index j.  Row i and column j in the distances output file "
    "corresponds to the distance between those two points.");

// Define our input parameters that this program will take.
PARAM_STRING_IN("reference_file", "File containing the reference dataset.", "r",
    "");
PARAM_STRING_OUT("distances_file", "File to output distances into.", "d");
PARAM_STRING_OUT("neighbors_file", "File to output neighbors into.", "n");

// The option exists to load or save models.
PARAM_STRING_IN("input_model_file", "File containing pre-trained kNN model.",
    "m", "");
PARAM_STRING_OUT("output_model_file", "If specified, the kNN model will be "
    "saved to the given file.", "M");

// The user may specify a query file of query points and a number of nearest
// neighbors to search for.
PARAM_STRING_IN("query_file", "File containing query points (optional).", "q",
    "");
PARAM_INT_IN("k", "Number of nearest neighbors to find.", "k", 0);

// The user may specify the type of tree to use, and a few parameters for tree
// building.
<<<<<<< HEAD
PARAM_STRING_IN("tree_type", "Type of tree to use: 'kd', 'cover', 'r', "
    "'r-star', 'x', 'ball', 'hilbert-r', 'r-plus', 'r-plus-plus', 'spill'.",
    "t", "kd");
PARAM_INT_IN("leaf_size", "Leaf size for tree building (used for kd-trees, R "
    "trees, R* trees, X trees, Hilbert R trees, R+ trees, R++ trees, and Spill "
    "trees).", "l", 20);
PARAM_DOUBLE_IN("tau", "Overlapping size (for spill trees).", "u", 0);
PARAM_DOUBLE_IN("rho", "Balance threshold (for spill trees).", "b", 0.7);

=======
PARAM_STRING_IN("tree_type", "Type of tree to use: 'kd', 'vp', 'cover', 'r', "
    "'r-star', 'x', 'ball', 'hilbert-r', 'r-plus', 'r-plus-plus'.", "t", "kd");
PARAM_INT_IN("leaf_size", "Leaf size for tree building (used for kd-trees, vp "
    "trees, R trees, R* trees, X trees, Hilbert R trees, R+ trees and R++ "
    "trees).", "l", 20);
>>>>>>> 067ff771
PARAM_FLAG("random_basis", "Before tree-building, project the data onto a "
    "random orthogonal basis.", "R");
PARAM_INT_IN("seed", "Random seed (if 0, std::time(NULL) is used).", "s", 0);

// Search settings.
PARAM_FLAG("naive", "If true, O(n^2) naive mode is used for computation.", "N");
PARAM_FLAG("single_mode", "If true, single-tree search is used (as opposed to "
    "dual-tree search).", "S");
PARAM_DOUBLE_IN("epsilon", "If specified, will do approximate nearest neighbor "
    "search with given relative error.", "e", 0);
PARAM_STRING_IN("effective_error", "If specified, will compare the results "
    "against the provided distances file, and will print the average relative "
    "error.", "E", "");

// Convenience typedef.
typedef NSModel<NearestNeighborSort> KNNModel;

int main(int argc, char *argv[])
{
  // Give CLI the command line parameters the user passed in.
  CLI::ParseCommandLine(argc, argv);

  if (CLI::GetParam<int>("seed") != 0)
    math::RandomSeed((size_t) CLI::GetParam<int>("seed"));
  else
    math::RandomSeed((size_t) std::time(NULL));

  // A user cannot specify both reference data and a model.
  if (CLI::HasParam("reference_file") && CLI::HasParam("input_model_file"))
    Log::Fatal << "Only one of --reference_file (-r) or --input_model_file (-m)"
        << " may be specified!" << endl;

  // A user must specify one of them...
  if (!CLI::HasParam("reference_file") && !CLI::HasParam("input_model_file"))
    Log::Fatal << "No model specified (--input_model_file) and no reference "
        << "data specified (--reference_file)!  One must be provided." << endl;

  if (CLI::HasParam("input_model_file"))
  {
    // Notify the user of parameters that will be ignored.
    if (CLI::HasParam("tree_type"))
      Log::Warn << "--tree_type (-t) will be ignored because --input_model_file"
          << " is specified." << endl;
    if (CLI::HasParam("leaf_size"))
      Log::Warn << "--leaf_size (-l) will be ignored because --input_model_file"
          << " is specified." << endl;
    if (CLI::HasParam("tau"))
      Log::Warn << "--tau (-u) will be ignored because --input_model_file"
          << " is specified." << endl;
    if (CLI::HasParam("rho"))
      Log::Warn << "--rho (-b) will be ignored because --input_model_file"
          << " is specified." << endl;
    if (CLI::HasParam("random_basis"))
      Log::Warn << "--random_basis (-R) will be ignored because "
          << "--input_model_file is specified." << endl;
    if (CLI::HasParam("naive"))
      Log::Warn << "--naive (-N) will be ignored because --input_model_file is "
          << "specified." << endl;
    if (CLI::HasParam("single_mode"))
      Log::Warn << "--single_mode (-S) will be ignored because --input_model_file is "
          << "specified." << endl;
  }

  // The user should give something to do...
  if (!CLI::HasParam("k") && !CLI::HasParam("output_model_file"))
    Log::Warn << "Neither -k nor --output_model_file are specified, so no "
        << "results from this program will be saved!" << endl;

  // If the user specifies k but no output files, they should be warned.
  if (CLI::HasParam("k") &&
      !(CLI::HasParam("neighbors_file") || CLI::HasParam("distances_file")))
    Log::Warn << "Neither --neighbors_file nor --distances_file is specified, "
        << "so the nearest neighbor search results will not be saved!" << endl;

  // If the user specifies output files but no k, they should be warned.
  if ((CLI::HasParam("neighbors_file") || CLI::HasParam("distances_file")) &&
      !CLI::HasParam("k"))
    Log::Warn << "An output file for nearest neighbor search is given ("
        << "--neighbors_file or --distances_file), but nearest neighbor search "
        << "is not being performed because k (--k) is not specified!  No "
        << "results will be saved." << endl;

  // Sanity check on leaf size.
  const int lsInt = CLI::GetParam<int>("leaf_size");
  if (lsInt < 1)
    Log::Fatal << "Invalid leaf size: " << lsInt << ".  Must be greater "
        "than 0." << endl;

  // Sanity check on tau.
  const double tau = CLI::GetParam<double>("tau");
  if (tau < 0)
    Log::Fatal << "Invalid tau: " << tau << ".  Must be non-negative. " << endl;
  if (CLI::HasParam("tau") && "spill" != CLI::GetParam<string>("tree_type"))
    Log::Fatal << "Tau parameter is only valid for spill trees." << endl;

  // Sanity check on rho.
  const double rho = CLI::GetParam<double>("rho");
  if (rho < 0 || rho > 1)
    Log::Fatal << "Invalid rho: " << rho << ".  Must be in the range [0,1]. "
        << endl;
  if (CLI::HasParam("rho") && "spill" != CLI::GetParam<string>("tree_type"))
    Log::Fatal << "Rho parameter is only valid for spill trees." << endl;

  // Sanity check on epsilon.
  const double epsilon = CLI::GetParam<double>("epsilon");
  if (epsilon < 0)
    Log::Fatal << "Invalid epsilon: " << epsilon << ".  Must be non-negative. "
        << endl;

  // We either have to load the reference data, or we have to load the model.
  NSModel<NearestNeighborSort> knn;
  const bool naive = CLI::HasParam("naive");
  const bool singleMode = CLI::HasParam("single_mode");
  if (CLI::HasParam("reference_file"))
  {
    // Get all the parameters.
    const string referenceFile = CLI::GetParam<string>("reference_file");
    const string treeType = CLI::GetParam<string>("tree_type");
    const bool randomBasis = CLI::HasParam("random_basis");

    KNNModel::TreeTypes tree = KNNModel::KD_TREE;
    if (treeType == "kd")
      tree = KNNModel::KD_TREE;
    else if (treeType == "cover")
      tree = KNNModel::COVER_TREE;
    else if (treeType == "r")
      tree = KNNModel::R_TREE;
    else if (treeType == "r-star")
      tree = KNNModel::R_STAR_TREE;
    else if (treeType == "ball")
      tree = KNNModel::BALL_TREE;
    else if (treeType == "x")
      tree = KNNModel::X_TREE;
    else if (treeType == "hilbert-r")
      tree = KNNModel::HILBERT_R_TREE;
    else if (treeType == "r-plus")
      tree = KNNModel::R_PLUS_TREE;
    else if (treeType == "r-plus-plus")
      tree = KNNModel::R_PLUS_PLUS_TREE;
<<<<<<< HEAD
    else if (treeType == "spill")
      tree = KNNModel::SPILL_TREE;
    else
      Log::Fatal << "Unknown tree type '" << treeType << "'; valid choices are "
          << "'kd', 'cover', 'r', 'r-star', 'x', 'ball', 'hilbert-r', "
          << "'r-plus', 'r-plus-plus' and 'spill'." << endl;
=======
    else if (treeType == "vp")
      tree = KNNModel::VP_TREE;
    else
      Log::Fatal << "Unknown tree type '" << treeType << "'; valid choices are "
          << "'kd', 'cover', 'r', 'r-star', 'x', 'ball', 'hilbert-r', "
          << "'r-plus', 'r-plus-plus' and 'vp'." << endl;
>>>>>>> 067ff771

    knn.TreeType() = tree;
    knn.RandomBasis() = randomBasis;
    knn.LeafSize() = size_t(lsInt);
    knn.Tau() = tau;
    knn.Rho() = rho;

    arma::mat referenceSet;
    data::Load(referenceFile, referenceSet, true);

    Log::Info << "Loaded reference data from '" << referenceFile << "' ("
        << referenceSet.n_rows << " x " << referenceSet.n_cols << ")."
        << endl;

    knn.BuildModel(std::move(referenceSet), size_t(lsInt), naive, singleMode,
        epsilon);
  }
  else
  {
    // Load the model from file.
    const string inputModelFile = CLI::GetParam<string>("input_model_file");
    data::Load(inputModelFile, "knn_model", knn, true); // Fatal on failure.

    Log::Info << "Loaded kNN model from '" << inputModelFile << "' (trained on "
        << knn.Dataset().n_rows << "x" << knn.Dataset().n_cols << " dataset)."
        << endl;
  }

  // Perform search, if desired.
  if (CLI::HasParam("k"))
  {
    const string queryFile = CLI::GetParam<string>("query_file");
    const size_t k = (size_t) CLI::GetParam<int>("k");

    arma::mat queryData;
    if (queryFile != "")
    {
      data::Load(queryFile, queryData, true);
      Log::Info << "Loaded query data from '" << queryFile << "' ("
          << queryData.n_rows << "x" << queryData.n_cols << ")." << endl;
    }

    // Sanity check on k value: must be greater than 0, must be less than the
    // number of reference points.  Since it is unsigned, we only test the upper
    // bound.
    if (k > knn.Dataset().n_cols)
    {
      Log::Fatal << "Invalid k: " << k << "; must be greater than 0 and less ";
      Log::Fatal << "than or equal to the number of reference points (";
      Log::Fatal << knn.Dataset().n_cols << ")." << endl;
    }

    // Naive mode overrides single mode.
    if (singleMode && naive)
    {
      Log::Warn << "--single_mode ignored because --naive is present." << endl;
    }

    // Now run the search.
    arma::Mat<size_t> neighbors;
    arma::mat distances;

    if (CLI::HasParam("query_file"))
      knn.Search(std::move(queryData), k, neighbors, distances);
    else
      knn.Search(k, neighbors, distances);
    Log::Info << "Search complete." << endl;

    // Save output, if desired.
    if (CLI::HasParam("neighbors_file"))
      data::Save(CLI::GetParam<string>("neighbors_file"), neighbors);
    if (CLI::HasParam("distances_file"))
      data::Save(CLI::GetParam<string>("distances_file"), distances);

    // Calculate the effective error, if desired.
    if (CLI::HasParam("effective_error"))
    {
      const string exactFile = CLI::GetParam<string>("effective_error");
      arma::mat distancesExact;
      data::Load(exactFile, distancesExact, true);

      if (distancesExact.n_elem != distances.n_elem)
        Log::Fatal << "The effective error file must have the same number of "
          << "values than the set of distances being queried!" << endl;

      double effectiveError = 0;
      for (size_t i = 0; i < distances.n_elem; i++)
      {
        if (distancesExact(i) != 0 && distances(i) != DBL_MAX)
          effectiveError += (distances(i) - distancesExact(i)) /
              distancesExact(i);
      }
      effectiveError /= distances.n_elem;

      Log::Info << "Effective error: " << effectiveError << endl;
    }
  }

  if (CLI::HasParam("output_model_file"))
  {
    const string outputModelFile = CLI::GetParam<string>("output_model_file");
    data::Save(outputModelFile, "knn_model", knn);
  }
}<|MERGE_RESOLUTION|>--- conflicted
+++ resolved
@@ -63,23 +63,15 @@
 
 // The user may specify the type of tree to use, and a few parameters for tree
 // building.
-<<<<<<< HEAD
-PARAM_STRING_IN("tree_type", "Type of tree to use: 'kd', 'cover', 'r', "
+PARAM_STRING_IN("tree_type", "Type of tree to use: 'kd', 'vp', 'cover', 'r', "
     "'r-star', 'x', 'ball', 'hilbert-r', 'r-plus', 'r-plus-plus', 'spill'.",
     "t", "kd");
-PARAM_INT_IN("leaf_size", "Leaf size for tree building (used for kd-trees, R "
-    "trees, R* trees, X trees, Hilbert R trees, R+ trees, R++ trees, and Spill "
-    "trees).", "l", 20);
+PARAM_INT_IN("leaf_size", "Leaf size for tree building (used for kd-trees, vp "
+    "trees, R trees, R* trees, X trees, Hilbert R trees, R+ trees, R++ trees "
+    "and spill trees).", "l", 20);
 PARAM_DOUBLE_IN("tau", "Overlapping size (for spill trees).", "u", 0);
 PARAM_DOUBLE_IN("rho", "Balance threshold (for spill trees).", "b", 0.7);
 
-=======
-PARAM_STRING_IN("tree_type", "Type of tree to use: 'kd', 'vp', 'cover', 'r', "
-    "'r-star', 'x', 'ball', 'hilbert-r', 'r-plus', 'r-plus-plus'.", "t", "kd");
-PARAM_INT_IN("leaf_size", "Leaf size for tree building (used for kd-trees, vp "
-    "trees, R trees, R* trees, X trees, Hilbert R trees, R+ trees and R++ "
-    "trees).", "l", 20);
->>>>>>> 067ff771
 PARAM_FLAG("random_basis", "Before tree-building, project the data onto a "
     "random orthogonal basis.", "R");
 PARAM_INT_IN("seed", "Random seed (if 0, std::time(NULL) is used).", "s", 0);
@@ -219,21 +211,14 @@
       tree = KNNModel::R_PLUS_TREE;
     else if (treeType == "r-plus-plus")
       tree = KNNModel::R_PLUS_PLUS_TREE;
-<<<<<<< HEAD
     else if (treeType == "spill")
       tree = KNNModel::SPILL_TREE;
-    else
-      Log::Fatal << "Unknown tree type '" << treeType << "'; valid choices are "
-          << "'kd', 'cover', 'r', 'r-star', 'x', 'ball', 'hilbert-r', "
-          << "'r-plus', 'r-plus-plus' and 'spill'." << endl;
-=======
     else if (treeType == "vp")
       tree = KNNModel::VP_TREE;
     else
       Log::Fatal << "Unknown tree type '" << treeType << "'; valid choices are "
           << "'kd', 'cover', 'r', 'r-star', 'x', 'ball', 'hilbert-r', "
-          << "'r-plus', 'r-plus-plus' and 'vp'." << endl;
->>>>>>> 067ff771
+          << "'r-plus', 'r-plus-plus', 'vp' and 'spill'." << endl;
 
     knn.TreeType() = tree;
     knn.RandomBasis() = randomBasis;
