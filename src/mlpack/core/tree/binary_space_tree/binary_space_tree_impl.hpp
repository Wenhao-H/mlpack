/**
 * @file binary_space_tree_impl.hpp
 *
 * Implementation of generalized space partitioning tree.
 */
#ifndef MLPACK_CORE_TREE_BINARY_SPACE_TREE_BINARY_SPACE_TREE_IMPL_HPP
#define MLPACK_CORE_TREE_BINARY_SPACE_TREE_BINARY_SPACE_TREE_IMPL_HPP

// In case it wasn't included already for some reason.
#include "binary_space_tree.hpp"

#include <mlpack/core/util/cli.hpp>
#include <mlpack/core/util/log.hpp>
#include <queue>

namespace mlpack {
namespace tree {

// Each of these overloads is kept as a separate function to keep the overhead
// from the two std::vectors out, if possible.
template<typename MetricType,
         typename StatisticType,
         typename MatType,
         template<typename BoundMetricType, typename...> class BoundType,
         template<typename SplitBoundType, typename SplitMatType>
             class SplitType>
BinarySpaceTree<MetricType, StatisticType, MatType, BoundType, SplitType>::
BinarySpaceTree(
    const MatType& data,
    const size_t maxLeafSize) :
    left(NULL),
    right(NULL),
    parent(NULL),
    begin(0), /* This root node starts at index 0, */
    count(data.n_cols), /* and spans all of the dataset. */
    bound(data.n_rows),
    parentDistance(0), // Parent distance for the root is 0: it has no parent.
    dataset(new MatType(data)) // Copies the dataset.
{
  // Do the actual splitting of this node.
  SplitType<BoundType<MetricType>, MatType> splitter;
  SplitNode(maxLeafSize, splitter);

  // Create the statistic depending on if we are a leaf or not.
  stat = StatisticType(*this);
}

template<typename MetricType,
         typename StatisticType,
         typename MatType,
         template<typename BoundMetricType, typename...> class BoundType,
         template<typename SplitBoundType, typename SplitMatType>
             class SplitType>
BinarySpaceTree<MetricType, StatisticType, MatType, BoundType, SplitType>::
BinarySpaceTree(
    const MatType& data,
    std::vector<size_t>& oldFromNew,
    const size_t maxLeafSize) :
    left(NULL),
    right(NULL),
    parent(NULL),
    begin(0),
    count(data.n_cols),
    bound(data.n_rows),
    parentDistance(0), // Parent distance for the root is 0: it has no parent.
    dataset(new MatType(data)) // Copies the dataset.
{
  // Initialize oldFromNew correctly.
  oldFromNew.resize(data.n_cols);
  for (size_t i = 0; i < data.n_cols; i++)
    oldFromNew[i] = i; // Fill with unharmed indices.

  // Now do the actual splitting.
  SplitType<BoundType<MetricType>, MatType> splitter;
  SplitNode(oldFromNew, maxLeafSize, splitter);

  // Create the statistic depending on if we are a leaf or not.
  stat = StatisticType(*this);
}

template<typename MetricType,
         typename StatisticType,
         typename MatType,
         template<typename BoundMetricType, typename...> class BoundType,
         template<typename SplitBoundType, typename SplitMatType>
             class SplitType>
BinarySpaceTree<MetricType, StatisticType, MatType, BoundType, SplitType>::
BinarySpaceTree(
    const MatType& data,
    std::vector<size_t>& oldFromNew,
    std::vector<size_t>& newFromOld,
    const size_t maxLeafSize) :
    left(NULL),
    right(NULL),
    parent(NULL),
    begin(0),
    count(data.n_cols),
    bound(data.n_rows),
    parentDistance(0), // Parent distance for the root is 0: it has no parent.
    dataset(new MatType(data)) // Copies the dataset.
{
  // Initialize the oldFromNew vector correctly.
  oldFromNew.resize(data.n_cols);
  for (size_t i = 0; i < data.n_cols; i++)
    oldFromNew[i] = i; // Fill with unharmed indices.

  // Now do the actual splitting.
  SplitType<BoundType<MetricType>, MatType> splitter;
  SplitNode(oldFromNew, maxLeafSize, splitter);

  // Create the statistic depending on if we are a leaf or not.
  stat = StatisticType(*this);

  // Map the newFromOld indices correctly.
  newFromOld.resize(data.n_cols);
  for (size_t i = 0; i < data.n_cols; i++)
    newFromOld[oldFromNew[i]] = i;
}

template<typename MetricType,
         typename StatisticType,
         typename MatType,
         template<typename BoundMetricType, typename...> class BoundType,
         template<typename SplitBoundType, typename SplitMatType>
             class SplitType>
BinarySpaceTree<MetricType, StatisticType, MatType, BoundType, SplitType>::
BinarySpaceTree(MatType&& data, const size_t maxLeafSize) :
    left(NULL),
    right(NULL),
    parent(NULL),
    begin(0),
    count(data.n_cols),
    bound(data.n_rows),
    parentDistance(0), // Parent distance for the root is 0: it has no parent.
    dataset(new MatType(std::move(data)))
{
  // Do the actual splitting of this node.
  SplitType<BoundType<MetricType>, MatType> splitter;
  SplitNode(maxLeafSize, splitter);

  // Create the statistic depending on if we are a leaf or not.
  stat = StatisticType(*this);
}

template<typename MetricType,
         typename StatisticType,
         typename MatType,
         template<typename BoundMetricType, typename...> class BoundType,
         template<typename SplitBoundType, typename SplitMatType>
             class SplitType>
BinarySpaceTree<MetricType, StatisticType, MatType, BoundType, SplitType>::
BinarySpaceTree(
    MatType&& data,
    std::vector<size_t>& oldFromNew,
    const size_t maxLeafSize) :
    left(NULL),
    right(NULL),
    parent(NULL),
    begin(0),
    count(data.n_cols),
    bound(data.n_rows),
    parentDistance(0), // Parent distance for the root is 0: it has no parent.
    dataset(new MatType(std::move(data)))
{
  // Initialize oldFromNew correctly.
  oldFromNew.resize(dataset->n_cols);
  for (size_t i = 0; i < dataset->n_cols; i++)
    oldFromNew[i] = i; // Fill with unharmed indices.

  // Now do the actual splitting.
  SplitType<BoundType<MetricType>, MatType> splitter;
  SplitNode(oldFromNew, maxLeafSize, splitter);

  // Create the statistic depending on if we are a leaf or not.
  stat = StatisticType(*this);
}

template<typename MetricType,
         typename StatisticType,
         typename MatType,
         template<typename BoundMetricType, typename...> class BoundType,
         template<typename SplitBoundType, typename SplitMatType>
             class SplitType>
BinarySpaceTree<MetricType, StatisticType, MatType, BoundType, SplitType>::
BinarySpaceTree(
    MatType&& data,
    std::vector<size_t>& oldFromNew,
    std::vector<size_t>& newFromOld,
    const size_t maxLeafSize) :
    left(NULL),
    right(NULL),
    parent(NULL),
    begin(0),
    count(data.n_cols),
    bound(data.n_rows),
    parentDistance(0), // Parent distance for the root is 0: it has no parent.
    dataset(new MatType(std::move(data)))
{
  // Initialize the oldFromNew vector correctly.
  oldFromNew.resize(dataset->n_cols);
  for (size_t i = 0; i < dataset->n_cols; i++)
    oldFromNew[i] = i; // Fill with unharmed indices.

  // Now do the actual splitting.
  SplitType<BoundType<MetricType>, MatType> splitter;
  SplitNode(oldFromNew, maxLeafSize, splitter);

  // Create the statistic depending on if we are a leaf or not.
  stat = StatisticType(*this);

  // Map the newFromOld indices correctly.
  newFromOld.resize(dataset->n_cols);
  for (size_t i = 0; i < dataset->n_cols; i++)
    newFromOld[oldFromNew[i]] = i;
}

template<typename MetricType,
         typename StatisticType,
         typename MatType,
         template<typename BoundMetricType, typename...> class BoundType,
         template<typename SplitBoundType, typename SplitMatType>
             class SplitType>
BinarySpaceTree<MetricType, StatisticType, MatType, BoundType, SplitType>::
BinarySpaceTree(
    BinarySpaceTree* parent,
    const size_t begin,
    const size_t count,
    SplitType<BoundType<MetricType>, MatType>& splitter,
    const size_t maxLeafSize) :
    left(NULL),
    right(NULL),
    parent(parent),
    begin(begin),
    count(count),
    bound(parent->Dataset().n_rows),
    dataset(&parent->Dataset()) // Point to the parent's dataset.
{
  // Perform the actual splitting.
  SplitNode(maxLeafSize, splitter);

  // Create the statistic depending on if we are a leaf or not.
  stat = StatisticType(*this);
}

template<typename MetricType,
         typename StatisticType,
         typename MatType,
         template<typename BoundMetricType, typename...> class BoundType,
         template<typename SplitBoundType, typename SplitMatType>
             class SplitType>
BinarySpaceTree<MetricType, StatisticType, MatType, BoundType, SplitType>::
BinarySpaceTree(
    BinarySpaceTree* parent,
    const size_t begin,
    const size_t count,
    std::vector<size_t>& oldFromNew,
    SplitType<BoundType<MetricType>, MatType>& splitter,
    const size_t maxLeafSize) :
    left(NULL),
    right(NULL),
    parent(parent),
    begin(begin),
    count(count),
    bound(parent->Dataset().n_rows),
    dataset(&parent->Dataset())
{
  // Hopefully the vector is initialized correctly!  We can't check that
  // entirely but we can do a minor sanity check.
  assert(oldFromNew.size() == dataset->n_cols);

  // Perform the actual splitting.
  SplitNode(oldFromNew, maxLeafSize, splitter);

  // Create the statistic depending on if we are a leaf or not.
  stat = StatisticType(*this);
}

template<typename MetricType,
         typename StatisticType,
         typename MatType,
         template<typename BoundMetricType, typename...> class BoundType,
         template<typename SplitBoundType, typename SplitMatType>
             class SplitType>
BinarySpaceTree<MetricType, StatisticType, MatType, BoundType, SplitType>::
BinarySpaceTree(
    BinarySpaceTree* parent,
    const size_t begin,
    const size_t count,
    std::vector<size_t>& oldFromNew,
    std::vector<size_t>& newFromOld,
    SplitType<BoundType<MetricType>, MatType>& splitter,
    const size_t maxLeafSize) :
    left(NULL),
    right(NULL),
    parent(parent),
    begin(begin),
    count(count),
    bound(parent->Dataset()->n_rows),
    dataset(&parent->Dataset())
{
  // Hopefully the vector is initialized correctly!  We can't check that
  // entirely but we can do a minor sanity check.
  Log::Assert(oldFromNew.size() == dataset->n_cols);

  // Perform the actual splitting.
  SplitNode(oldFromNew, maxLeafSize, splitter);

  // Create the statistic depending on if we are a leaf or not.
  stat = StatisticType(*this);

  // Map the newFromOld indices correctly.
  newFromOld.resize(dataset->n_cols);
  for (size_t i = 0; i < dataset->n_cols; i++)
    newFromOld[oldFromNew[i]] = i;
}

/**
 * Create a binary space tree by copying the other tree.  Be careful!  This can
 * take a long time and use a lot of memory.
 */
template<typename MetricType,
         typename StatisticType,
         typename MatType,
         template<typename BoundMetricType, typename...> class BoundType,
         template<typename SplitBoundType, typename SplitMatType>
             class SplitType>
BinarySpaceTree<MetricType, StatisticType, MatType, BoundType, SplitType>::
BinarySpaceTree(
    const BinarySpaceTree& other) :
    left(NULL),
    right(NULL),
    parent(other.parent),
    begin(other.begin),
    count(other.count),
    bound(other.bound),
    stat(other.stat),
    parentDistance(other.parentDistance),
    furthestDescendantDistance(other.furthestDescendantDistance),
    // Copy matrix, but only if we are the root.
    dataset((other.parent == NULL) ? new MatType(*other.dataset) : NULL)
{
  // Create left and right children (if any).
  if (other.Left())
  {
    left = new BinarySpaceTree(*other.Left());
    left->Parent() = this; // Set parent to this, not other tree.
  }

  if (other.Right())
  {
    right = new BinarySpaceTree(*other.Right());
    right->Parent() = this; // Set parent to this, not other tree.
  }

  // Propagate matrix, but only if we are the root.
  if (parent == NULL)
  {
    std::queue<BinarySpaceTree*> queue;
    if (left)
      queue.push(left);
    if (right)
      queue.push(right);
    while (!queue.empty())
    {
      BinarySpaceTree* node = queue.front();
      queue.pop();

      node->dataset = dataset;
      if (node->left)
        queue.push(node->left);
      if (node->right)
        queue.push(node->right);
    }
  }
}

/**
 * Move constructor.
 */
template<typename MetricType,
         typename StatisticType,
         typename MatType,
         template<typename BoundMetricType, typename...> class BoundType,
         template<typename SplitBoundType, typename SplitMatType>
             class SplitType>
BinarySpaceTree<MetricType, StatisticType, MatType, BoundType, SplitType>::
BinarySpaceTree(BinarySpaceTree&& other) :
    left(other.left),
    right(other.right),
    parent(other.parent),
    begin(other.begin),
    count(other.count),
    bound(std::move(other.bound)),
    stat(std::move(other.stat)),
    parentDistance(other.parentDistance),
    furthestDescendantDistance(other.furthestDescendantDistance),
    minimumBoundDistance(other.minimumBoundDistance),
    dataset(other.dataset)
{
  // Now we are a clone of the other tree.  But we must also clear the other
  // tree's contents, so it doesn't delete anything when it is destructed.
  other.left = NULL;
  other.right = NULL;
  other.begin = 0;
  other.count = 0;
  other.parentDistance = 0.0;
  other.furthestDescendantDistance = 0.0;
  other.minimumBoundDistance = 0.0;
  other.dataset = NULL;
}

/**
 * Initialize the tree from an archive.
 */
template<typename MetricType,
         typename StatisticType,
         typename MatType,
         template<typename BoundMetricType, typename...> class BoundType,
         template<typename SplitBoundType, typename SplitMatType>
             class SplitType>
template<typename Archive>
BinarySpaceTree<MetricType, StatisticType, MatType, BoundType, SplitType>::
BinarySpaceTree(
    Archive& ar,
    const typename boost::enable_if<typename Archive::is_loading>::type*) :
    BinarySpaceTree() // Create an empty BinarySpaceTree.
{
  // We've delegated to the constructor which gives us an empty tree, and now we
  // can serialize from it.
  ar >> data::CreateNVP(*this, "tree");
}

/**
 * Deletes this node, deallocating the memory for the children and calling their
 * destructors in turn.  This will invalidate any pointers or references to any
 * nodes which are children of this one.
 */
template<typename MetricType,
         typename StatisticType,
         typename MatType,
         template<typename BoundMetricType, typename...> class BoundType,
         template<typename SplitBoundType, typename SplitMatType>
             class SplitType>
BinarySpaceTree<MetricType, StatisticType, MatType, BoundType, SplitType>::
  ~BinarySpaceTree()
{
  delete left;
  delete right;

  // If we're the root, delete the matrix.
  if (!parent)
    delete dataset;
}

template<typename MetricType,
         typename StatisticType,
         typename MatType,
         template<typename BoundMetricType, typename...> class BoundType,
         template<typename SplitBoundType, typename SplitMatType>
             class SplitType>
inline bool BinarySpaceTree<MetricType, StatisticType, MatType, BoundType,
                            SplitType>::IsLeaf() const
{
  return !left;
}

/**
 * Returns the number of children in this node.
 */
template<typename MetricType,
         typename StatisticType,
         typename MatType,
         template<typename BoundMetricType, typename...> class BoundType,
         template<typename SplitBoundType, typename SplitMatType>
             class SplitType>
inline size_t BinarySpaceTree<MetricType, StatisticType, MatType, BoundType,
                              SplitType>::NumChildren() const
{
  if (left && right)
    return 2;
  if (left)
    return 1;

  return 0;
}

/**
 * Return a bound on the furthest point in the node from the center.  This
 * returns 0 unless the node is a leaf.
 */
template<typename MetricType,
         typename StatisticType,
         typename MatType,
         template<typename BoundMetricType, typename...> class BoundType,
         template<typename SplitBoundType, typename SplitMatType>
             class SplitType>
inline
typename BinarySpaceTree<MetricType, StatisticType, MatType, BoundType,
    SplitType>::ElemType
BinarySpaceTree<MetricType, StatisticType, MatType, BoundType,
    SplitType>::FurthestPointDistance() const
{
  if (!IsLeaf())
    return 0.0;

  // Otherwise return the distance from the center to a corner of the bound.
  return 0.5 * bound.Diameter();
}

/**
 * Return the furthest possible descendant distance.  This returns the maximum
 * distance from the center to the edge of the bound and not the empirical
 * quantity which is the actual furthest descendant distance.  So the actual
 * furthest descendant distance may be less than what this method returns (but
 * it will never be greater than this).
 */
template<typename MetricType,
         typename StatisticType,
         typename MatType,
         template<typename BoundMetricType, typename...> class BoundType,
         template<typename SplitBoundType, typename SplitMatType>
             class SplitType>
inline
typename BinarySpaceTree<MetricType, StatisticType, MatType, BoundType,
    SplitType>::ElemType
BinarySpaceTree<MetricType, StatisticType, MatType, BoundType,
    SplitType>::FurthestDescendantDistance() const
{
  return furthestDescendantDistance;
}

//! Return the minimum distance from the center to any bound edge.
template<typename MetricType,
         typename StatisticType,
         typename MatType,
         template<typename BoundMetricType, typename...> class BoundType,
         template<typename SplitBoundType, typename SplitMatType>
             class SplitType>
inline
typename BinarySpaceTree<MetricType, StatisticType, MatType, BoundType,
    SplitType>::ElemType
BinarySpaceTree<MetricType, StatisticType, MatType, BoundType,
    SplitType>::MinimumBoundDistance() const
{
  return bound.MinWidth() / 2.0;
}

/**
 * Return the specified child.
 */
template<typename MetricType,
         typename StatisticType,
         typename MatType,
         template<typename BoundMetricType, typename...> class BoundType,
         template<typename SplitBoundType, typename SplitMatType>
             class SplitType>
inline BinarySpaceTree<MetricType, StatisticType, MatType, BoundType,
                       SplitType>&
    BinarySpaceTree<MetricType, StatisticType, MatType, BoundType,
                    SplitType>::Child(const size_t child) const
{
  if (child == 0)
    return *left;
  else
    return *right;
}

/**
 * Return the number of points contained in this node.
 */
template<typename MetricType,
         typename StatisticType,
         typename MatType,
         template<typename BoundMetricType, typename...> class BoundType,
         template<typename SplitBoundType, typename SplitMatType>
             class SplitType>
inline size_t BinarySpaceTree<MetricType, StatisticType, MatType, BoundType,
                              SplitType>::NumPoints() const
{
  if (left)
    return 0;

  return count;
}

/**
 * Return the number of descendants contained in the node.
 */
template<typename MetricType,
         typename StatisticType,
         typename MatType,
         template<typename BoundMetricType, typename...> class BoundType,
         template<typename SplitBoundType, typename SplitMatType>
             class SplitType>
inline size_t BinarySpaceTree<MetricType, StatisticType, MatType, BoundType,
                              SplitType>::NumDescendants() const
{
  return count;
}

/**
 * Return the index of a particular descendant contained in this node.
 */
template<typename MetricType,
         typename StatisticType,
         typename MatType,
         template<typename BoundMetricType, typename...> class BoundType,
         template<typename SplitBoundType, typename SplitMatType>
             class SplitType>
inline size_t BinarySpaceTree<MetricType, StatisticType, MatType, BoundType,
                              SplitType>::Descendant(const size_t index) const
{
  return (begin + index);
}

/**
 * Return the index of a particular point contained in this node.
 */
template<typename MetricType,
         typename StatisticType,
         typename MatType,
         template<typename BoundMetricType, typename...> class BoundType,
         template<typename SplitBoundType, typename SplitMatType>
             class SplitType>
inline size_t BinarySpaceTree<MetricType, StatisticType, MatType, BoundType,
                              SplitType>::Point(const size_t index) const
{
  return (begin + index);
}

template<typename MetricType,
         typename StatisticType,
         typename MatType,
         template<typename BoundMetricType, typename...> class BoundType,
         template<typename SplitBoundType, typename SplitMatType>
             class SplitType>
void BinarySpaceTree<MetricType, StatisticType, MatType, BoundType, SplitType>::
    SplitNode(const size_t maxLeafSize,
              SplitType<BoundType<MetricType>, MatType>& splitter)
{
  // We need to expand the bounds of this node properly.
  UpdateBound(bound);

  // Calculate the furthest descendant distance.
  furthestDescendantDistance = 0.5 * bound.Diameter();

  // Now, check if we need to split at all.
  if (count <= maxLeafSize)
    return; // We can't split this.

  // splitCol denotes the two partitions of the dataset after the split. The
  // points on its left go to the left child and the others go to the right
  // child.
  size_t splitCol;

  // Find the partition of the node. This method does not perform the split.
  typename Split::SplitInfo splitInfo;

  const bool split = splitter.SplitNode(bound, *dataset, begin, count,
      splitInfo);

  // The node may not be always split. For instance, if all the points are the
  // same, we can't split them.
  if (!split)
    return;

  // Perform the actual splitting.  This will order the dataset such that points
  // that belong to the left subtree are on the left of splitCol, and points
  // from the right subtree are on the right side of splitCol.
   splitCol = PerformSplit(*dataset, begin, count, splitInfo);

  // Now that we know the split column, we will recursively split the children
  // by calling their constructors (which perform this splitting process).
  left = new BinarySpaceTree(this, begin, splitCol - begin, splitter,
      maxLeafSize);
  right = new BinarySpaceTree(this, splitCol, begin + count - splitCol,
      splitter, maxLeafSize);

  // Calculate parent distances for those two nodes.
  arma::vec center, leftCenter, rightCenter;
  Center(center);
  left->Center(leftCenter);
  right->Center(rightCenter);

  const ElemType leftParentDistance = MetricType::Evaluate(center, leftCenter);
  const ElemType rightParentDistance = MetricType::Evaluate(center,
      rightCenter);

  left->ParentDistance() = leftParentDistance;
  right->ParentDistance() = rightParentDistance;
}

template<typename MetricType,
         typename StatisticType,
         typename MatType,
         template<typename BoundMetricType, typename...> class BoundType,
         template<typename SplitBoundType, typename SplitMatType>
             class SplitType>
void BinarySpaceTree<MetricType, StatisticType, MatType, BoundType, SplitType>::
SplitNode(std::vector<size_t>& oldFromNew,
          const size_t maxLeafSize,
          SplitType<BoundType<MetricType>, MatType>& splitter)
{
  // We need to expand the bounds of this node properly.
  UpdateBound(bound);

  // Calculate the furthest descendant distance.
  furthestDescendantDistance = 0.5 * bound.Diameter();

  // First, check if we need to split at all.
  if (count <= maxLeafSize)
    return; // We can't split this.

  // splitCol denotes the two partitions of the dataset after the split. The
  // points on its left go to the left child and the others go to the right
  // child.
  size_t splitCol;

  // Find the partition of the node. This method does not perform the split.
  typename Split::SplitInfo splitInfo;

  const bool split = splitter.SplitNode(bound, *dataset, begin, count,
      splitInfo);

  // The node may not be always split. For instance, if all the points are the
  // same, we can't split them.
  if (!split)
    return;

  // Perform the actual splitting.  This will order the dataset such that points
  // that belong to the left subtree are on the left of splitCol, and points
  // from the right subtree are on the right side of splitCol.
  splitCol = PerformSplit(*dataset, begin, count, splitInfo, oldFromNew);

  // Now that we know the split column, we will recursively split the children
  // by calling their constructors (which perform this splitting process).
  left = new BinarySpaceTree(this, begin, splitCol - begin, oldFromNew,
      splitter, maxLeafSize);
  right = new BinarySpaceTree(this, splitCol, begin + count - splitCol,
      oldFromNew, splitter, maxLeafSize);

  // Calculate parent distances for those two nodes.
  arma::vec center, leftCenter, rightCenter;
  Center(center);
  left->Center(leftCenter);
  right->Center(rightCenter);

  const ElemType leftParentDistance = MetricType::Evaluate(center, leftCenter);
  const ElemType rightParentDistance = MetricType::Evaluate(center,
      rightCenter);

  left->ParentDistance() = leftParentDistance;
  right->ParentDistance() = rightParentDistance;
}

template<typename MetricType,
         typename StatisticType,
         typename MatType,
         template<typename BoundMetricType, typename...> class BoundType,
         template<typename SplitBoundType, typename SplitMatType>
             class SplitType>
<<<<<<< HEAD
size_t BinarySpaceTree<MetricType, StatisticType, MatType, BoundType,
    SplitType>::PerformSplit(MatType& data,
                             const size_t begin,
                             const size_t count,
                             const typename Split::SplitInfo& splitInfo)
{
  // This method modifies the input dataset.  We loop both from the left and
  // right sides of the points contained in this node.  The points less than
  // splitVal should be on the left side of the matrix, and the points greater
  // than splitVal should be on the right side of the matrix.
  size_t left = begin;
  size_t right = begin + count - 1;

  // First half-iteration of the loop is out here because the termination
  // condition is in the middle.
  while (Split::AssignToLeftNode(data.col(left), splitInfo) && (left <= right))
    left++;
  while ((!Split::AssignToLeftNode(data.col(right), splitInfo)) &&
      (left <= right) && (right > 0))
    right--;

  while (left <= right)
  {
    // Swap columns.
    data.swap_cols(left, right);

    // See how many points on the left are correct.  When they are correct,
    // increase the left counter accordingly.  When we encounter one that isn't
    // correct, stop.  We will switch it later.
    while (Split::AssignToLeftNode(data.col(left), splitInfo) &&
        (left <= right))
      left++;

    // Now see how many points on the right are correct.  When they are correct,
    // decrease the right counter accordingly.  When we encounter one that isn't
    // correct, stop.  We will switch it with the wrong point we found in the
    // previous loop.
    while ((!Split::AssignToLeftNode(data.col(right), splitInfo)) &&
        (left <= right))
      right--;
  }

  Log::Assert(left == right + 1);

  return left;
=======
template<typename BoundType2>
void BinarySpaceTree<MetricType, StatisticType, MatType, BoundType, SplitType>::
UpdateBound(BoundType2& boundToUpdate)
{
  if (count > 0)
    boundToUpdate |= dataset->cols(begin, begin + count - 1);
>>>>>>> 95da0dd5
}

template<typename MetricType,
         typename StatisticType,
         typename MatType,
         template<typename BoundMetricType, typename...> class BoundType,
         template<typename SplitBoundType, typename SplitMatType>
             class SplitType>
<<<<<<< HEAD
size_t BinarySpaceTree<MetricType, StatisticType, MatType, BoundType,
    SplitType>::PerformSplit(MatType& data,
                             const size_t begin,
                             const size_t count,
                             const typename Split::SplitInfo& splitInfo,
                             std::vector<size_t>& oldFromNew)
{
  // This method modifies the input dataset.  We loop both from the left and
  // right sides of the points contained in this node.  The points less than
  // splitVal should be on the left side of the matrix, and the points greater
  // than splitVal should be on the right side of the matrix.
  size_t left = begin;
  size_t right = begin + count - 1;

  // First half-iteration of the loop is out here because the termination
  // condition is in the middle.
  while (Split::AssignToLeftNode(data.col(left), splitInfo) && (left <= right))
    left++;
  while ((!Split::AssignToLeftNode(data.col(right), splitInfo)) &&
      (left <= right) && (right > 0))
    right--;

  while (left <= right)
  {
    // Swap columns.
    data.swap_cols(left, right);

    // Update the indices for what we changed.
    size_t t = oldFromNew[left];
    oldFromNew[left] = oldFromNew[right];
    oldFromNew[right] = t;

    // See how many points on the left are correct.  When they are correct,
    // increase the left counter accordingly.  When we encounter one that isn't
    // correct, stop.  We will switch it later.
    while (Split::AssignToLeftNode(data.col(left), splitInfo) &&
        (left <= right))
      left++;

    // Now see how many points on the right are correct.  When they are correct,
    // decrease the right counter accordingly.  When we encounter one that isn't
    // correct, stop.  We will switch it with the wrong point we found in the
    // previous loop.
    while ((!Split::AssignToLeftNode(data.col(right), splitInfo)) &&
        (left <= right))
      right--;
  }

  Log::Assert(left == right + 1);

  return left;
=======
void BinarySpaceTree<MetricType, StatisticType, MatType, BoundType, SplitType>::
UpdateBound(bound::HollowBallBound<MetricType>& boundToUpdate)
{
  if (!parent)
  {
    if (count > 0)
      boundToUpdate |= dataset->cols(begin, begin + count - 1);
    return;
  }

  if (parent->left != NULL && parent->left != this)
  {
    boundToUpdate.HollowCenter() = parent->left->bound.Center();
    boundToUpdate.InnerRadius() = std::numeric_limits<ElemType>::max();
  }

  if (count > 0)
    boundToUpdate |= dataset->cols(begin, begin + count - 1);
>>>>>>> 95da0dd5
}

// Default constructor (private), for boost::serialization.
template<typename MetricType,
         typename StatisticType,
         typename MatType,
         template<typename BoundMetricType, typename...> class BoundType,
         template<typename SplitBoundType, typename SplitMatType>
             class SplitType>
BinarySpaceTree<MetricType, StatisticType, MatType, BoundType, SplitType>::
    BinarySpaceTree() :
    left(NULL),
    right(NULL),
    parent(NULL),
    begin(0),
    count(0),
    stat(*this),
    parentDistance(0),
    furthestDescendantDistance(0),
    dataset(NULL)
{
  // Nothing to do.
}

/**
 * Serialize the tree.
 */
template<typename MetricType,
         typename StatisticType,
         typename MatType,
         template<typename BoundMetricType, typename...> class BoundType,
         template<typename SplitBoundType, typename SplitMatType>
             class SplitType>
template<typename Archive>
void BinarySpaceTree<MetricType, StatisticType, MatType, BoundType, SplitType>::
    Serialize(Archive& ar, const unsigned int /* version */)
{
  using data::CreateNVP;

  // If we're loading, and we have children, they need to be deleted.
  if (Archive::is_loading::value)
  {
    if (left)
      delete left;
    if (right)
      delete right;
    if (!parent)
      delete dataset;
  }

  ar & CreateNVP(parent, "parent");
  ar & CreateNVP(begin, "begin");
  ar & CreateNVP(count, "count");
  ar & CreateNVP(bound, "bound");
  ar & CreateNVP(stat, "statistic");
  ar & CreateNVP(parentDistance, "parentDistance");
  ar & CreateNVP(furthestDescendantDistance, "furthestDescendantDistance");
  ar & CreateNVP(dataset, "dataset");

  // Save children last; otherwise boost::serialization gets confused.
  ar & CreateNVP(left, "left");
  ar & CreateNVP(right, "right");

  // Due to quirks of boost::serialization, if a tree is saved as an object and
  // not a pointer, the first level of the tree will be duplicated on load.
  // Therefore, if we are the root of the tree, then we need to make sure our
  // children's parent links are correct, and delete the duplicated node if
  // necessary.
  if (Archive::is_loading::value)
  {
    // Get parents of left and right children, or, NULL, if they don't exist.
    BinarySpaceTree* leftParent = left ? left->Parent() : NULL;
    BinarySpaceTree* rightParent = right ? right->Parent() : NULL;

    // Reassign parent links if necessary.
    if (left && left->Parent() != this)
      left->Parent() = this;
    if (right && right->Parent() != this)
      right->Parent() = this;

    // Do we need to delete the left parent?
    if (leftParent != NULL && leftParent != this)
    {
      // Sever the duplicate parent's children.  Ensure we don't delete the
      // dataset, by faking the duplicated parent's parent (that is, we need to
      // set the parent to something non-NULL; 'this' works).
      leftParent->Parent() = this;
      leftParent->Left() = NULL;
      leftParent->Right() = NULL;
      delete leftParent;
    }

    // Do we need to delete the right parent?
    if (rightParent != NULL && rightParent != this && rightParent != leftParent)
    {
      // Sever the duplicate parent's children, in the same way as above.
      rightParent->Parent() = this;
      rightParent->Left() = NULL;
      rightParent->Right() = NULL;
      delete rightParent;
    }
  }
}

} // namespace tree
} // namespace mlpack

#endif<|MERGE_RESOLUTION|>--- conflicted
+++ resolved
@@ -759,7 +759,6 @@
          template<typename BoundMetricType, typename...> class BoundType,
          template<typename SplitBoundType, typename SplitMatType>
              class SplitType>
-<<<<<<< HEAD
 size_t BinarySpaceTree<MetricType, StatisticType, MatType, BoundType,
     SplitType>::PerformSplit(MatType& data,
                              const size_t begin,
@@ -805,23 +804,14 @@
   Log::Assert(left == right + 1);
 
   return left;
-=======
-template<typename BoundType2>
-void BinarySpaceTree<MetricType, StatisticType, MatType, BoundType, SplitType>::
-UpdateBound(BoundType2& boundToUpdate)
-{
-  if (count > 0)
-    boundToUpdate |= dataset->cols(begin, begin + count - 1);
->>>>>>> 95da0dd5
-}
-
-template<typename MetricType,
-         typename StatisticType,
-         typename MatType,
-         template<typename BoundMetricType, typename...> class BoundType,
-         template<typename SplitBoundType, typename SplitMatType>
-             class SplitType>
-<<<<<<< HEAD
+}
+
+template<typename MetricType,
+         typename StatisticType,
+         typename MatType,
+         template<typename BoundMetricType, typename...> class BoundType,
+         template<typename SplitBoundType, typename SplitMatType>
+             class SplitType>
 size_t BinarySpaceTree<MetricType, StatisticType, MatType, BoundType,
     SplitType>::PerformSplit(MatType& data,
                              const size_t begin,
@@ -873,7 +863,29 @@
   Log::Assert(left == right + 1);
 
   return left;
-=======
+}
+
+template<typename MetricType,
+         typename StatisticType,
+         typename MatType,
+         template<typename BoundMetricType, typename...> class BoundType,
+         template<typename SplitBoundType, typename SplitMatType>
+             class SplitType>
+
+template<typename BoundType2>
+void BinarySpaceTree<MetricType, StatisticType, MatType, BoundType, SplitType>::
+UpdateBound(BoundType2& boundToUpdate)
+{
+  if (count > 0)
+    boundToUpdate |= dataset->cols(begin, begin + count - 1);
+}
+
+template<typename MetricType,
+         typename StatisticType,
+         typename MatType,
+         template<typename BoundMetricType, typename...> class BoundType,
+         template<typename SplitBoundType, typename SplitMatType>
+             class SplitType>
 void BinarySpaceTree<MetricType, StatisticType, MatType, BoundType, SplitType>::
 UpdateBound(bound::HollowBallBound<MetricType>& boundToUpdate)
 {
@@ -892,7 +904,6 @@
 
   if (count > 0)
     boundToUpdate |= dataset->cols(begin, begin + count - 1);
->>>>>>> 95da0dd5
 }
 
 // Default constructor (private), for boost::serialization.
