--- conflicted
+++ resolved
@@ -241,11 +241,8 @@
  *   - Tan Jun An <yamidarkxxx@gmail.com>
  *   - Moksh Jain <mokshjn00@gmail.com>
  *   - Manthan-R-Sheth <manthanrsheth96@gmail.com>
-<<<<<<< HEAD
  *	 - Namrata Mukhija <namratamukhija@gmail.com>
-=======
  *   - Rohan Raj <rajrohan1108@gmail.com>
->>>>>>> 2cd73868
  */
 
 // First, include all of the prerequisites.
